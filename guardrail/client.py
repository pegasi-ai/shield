"""
1. run_metrics
2. create_dataset 
3. init_logs 
"""

import logging
import sqlite3

from .metrics.textstat import Textstat
from .metrics.toxicity import Toxicity
from .metrics.relevance import Relevance
from .metrics.injections import PromptInjection
from .metrics.sentiment import Sentiment
from .metrics.bias import Bias

from .dataset.dataset_generator import DatasetGenerator
from .db import insert_log


def run_simple_metrics(output, prompt, model_uri):
    # Initialize the Textstat class
    textstat = Textstat()

    # Configure logging
    logging.basicConfig(level=logging.INFO)
    logger = logging.getLogger("Textstat")

    ts_eval_results = textstat.evaluate(output)

    for result_name in ts_eval_results:
        try:
            # Insert log into the database
            insert_log(model_uri, prompt, output, result_name, ts_eval_results[result_name])
        except Exception as e:
            logger.error(f"Error while inserting {result_name} into DB: {e}")

    return ts_eval_results


def run_metrics(output, prompt, model_uri):
    # Initialize the metrics classes
    textstat = Textstat()
    toxicity = Toxicity()
    relevance = Relevance()
    injection = PromptInjection()
    sentiment = Sentiment()
    bias = Bias()

    # Configure logging
    logging.basicConfig(level=logging.INFO)
    logger = logging.getLogger("Textstat")

    results = {}
    ts_results = textstat.evaluate(output)
    sentiment_results = sentiment.evaluate(output)
    bias_results = bias.evaluate(output)

    if prompt:
        relevance_results = relevance.evaluate(output, prompt)
        injection_results = injection.evaluate(prompt)
        toxicity_results = toxicity.evaluate(output, prompt)

    results["text_quality"] = ts_results
    for result_name in ts_results:
        try:
            # Insert log into the database
            insert_log(
                model_uri,
                prompt,
                output,
                "tq_" + str(result_name),
                ts_results[result_name],
            )
        except Exception as e:
            logger.error(f"Error while inserting {result_name} into DB: {e}")

    insert_log(model_uri, prompt, output, "toxicity", toxicity_results)
    insert_log(model_uri, prompt, output, "sentiment", sentiment_results)
    insert_log(model_uri, prompt, output, "bias_label", bias_results[0]["label"])
    insert_log(model_uri, prompt, output, "bias_score", bias_results[0]["score"])

    results["toxicity"] = toxicity_results
    results["sentiment"] = sentiment_results
    results["bias"] = bias_results

    if relevance_results:
        results["relevance"] = relevance_results
        insert_log(model_uri, prompt, output, "relevance", relevance_results)
    if injection_results:
        results["prompt_injection"] = injection_results
        insert_log(model_uri, prompt, output, "prompt_injection", injection_results)
    return results


<<<<<<< HEAD
def create_dataset(file_path, model, tokenizer, output_path="./output.json", load_in_4bit=True, temperature=0.7):
    dc = DatasetGenerator(
        file_path=file_path,
        model=model,
        tokenizer=tokenizer,
        output_path=output_path,
        load_in_4bit=load_in_4bit,
=======
def create_dataset(file_path, model, tokenizer, output_path="./output.json"):
    dc = DatasetGenerator(
        file_path=file_path, model=model, tokenizer=tokenizer, output_path=output_path
>>>>>>> 47def22b
    )
    dc.generate_dataset()


def init_logs():
    # Create a database connection and table for logs
    conn = sqlite3.connect("logs.db")
    conn.execute(
        """
        CREATE TABLE IF NOT EXISTS logs (
            timestamp TEXT,
            model_uri TEXT,
            prompt TEXT,
            output TEXT,
            metric_name TEXT,
            metric_value TEXT
        );
    """
    )
    conn.close()


# Initialize the database
init_logs()<|MERGE_RESOLUTION|>--- conflicted
+++ resolved
@@ -92,8 +92,6 @@
         insert_log(model_uri, prompt, output, "prompt_injection", injection_results)
     return results
 
-
-<<<<<<< HEAD
 def create_dataset(file_path, model, tokenizer, output_path="./output.json", load_in_4bit=True, temperature=0.7):
     dc = DatasetGenerator(
         file_path=file_path,
@@ -101,11 +99,6 @@
         tokenizer=tokenizer,
         output_path=output_path,
         load_in_4bit=load_in_4bit,
-=======
-def create_dataset(file_path, model, tokenizer, output_path="./output.json"):
-    dc = DatasetGenerator(
-        file_path=file_path, model=model, tokenizer=tokenizer, output_path=output_path
->>>>>>> 47def22b
     )
     dc.generate_dataset()
 
